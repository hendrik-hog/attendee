--- conflicted
+++ resolved
@@ -28,82 +28,67 @@
 def half_ceil(x):
     return (x + 1) // 2
 
+
 def scale_i420(frame, frame_size, new_size):
     """
     Scales an I420 (YUV 4:2:0) frame from 'frame_size' to 'new_size',
     handling odd frame widths/heights by using 'ceil' in the chroma planes.
-   
+
     :param frame:      A bytes object containing the raw I420 frame data.
     :param frame_size: (orig_width, orig_height)
     :param new_size:   (new_width, new_height)
     :return:           A bytes object with the scaled I420 frame.
     """
-   
+
     # 1) Unpack source / destination dimensions
     orig_width, orig_height = frame_size
     new_width, new_height = new_size
 
     # 2) Compute source plane sizes with rounding up for chroma
-    orig_chroma_width  = half_ceil(orig_width)
+    orig_chroma_width = half_ceil(orig_width)
     orig_chroma_height = half_ceil(orig_height)
 
     y_plane_size = orig_width * orig_height
     uv_plane_size = orig_chroma_width * orig_chroma_height  # for each U or V
 
-<<<<<<< HEAD
-    # Extract Y, U, V planes directly from the byte array
+    # 3) Extract Y, U, V planes from the byte array
     y = np.frombuffer(frame[0:y_plane_size], dtype=np.uint8)
     u = np.frombuffer(
         frame[y_plane_size : y_plane_size + uv_plane_size], dtype=np.uint8
     )
-    v = np.frombuffer(frame[y_plane_size + uv_plane_size :], dtype=np.uint8)
-=======
-    # 3) Extract Y, U, V planes from the byte array
-    y = np.frombuffer(frame[0 : y_plane_size], dtype=np.uint8)
-    u = np.frombuffer(frame[y_plane_size : y_plane_size + uv_plane_size], dtype=np.uint8)
-    v = np.frombuffer(frame[y_plane_size + uv_plane_size : y_plane_size + 2*uv_plane_size], dtype=np.uint8)
->>>>>>> 0b570927
+    v = np.frombuffer(
+        frame[y_plane_size + uv_plane_size : y_plane_size + 2 * uv_plane_size],
+        dtype=np.uint8,
+    )
 
     # 4) Reshape planes
     y = y.reshape(orig_height, orig_width)
-<<<<<<< HEAD
-    u = u.reshape(orig_height // 2, orig_width // 2)
-    v = v.reshape(orig_height // 2, orig_width // 2)
-=======
     u = u.reshape(orig_chroma_height, orig_chroma_width)
     v = v.reshape(orig_chroma_height, orig_chroma_width)
->>>>>>> 0b570927
-
-    #---------------------------------------------------------
+
+    # ---------------------------------------------------------
     # Scale preserving aspect ratio or do letterbox/pillarbox
-    #---------------------------------------------------------
+    # ---------------------------------------------------------
     input_aspect = orig_width / orig_height
     output_aspect = new_width / new_height
 
     if abs(input_aspect - output_aspect) < 1e-6:
-<<<<<<< HEAD
-        # Aspect ratios match (or extremely close). Just do a simple stretch to (new_width, new_height).
+        # Same aspect ratio; do a straightforward resize
         scaled_y = cv2.resize(
             y, (new_width, new_height), interpolation=cv2.INTER_LINEAR
         )
-        scaled_u = cv2.resize(
-            u, (new_width // 2, new_height // 2), interpolation=cv2.INTER_LINEAR
-        )
-        scaled_v = cv2.resize(
-            v, (new_width // 2, new_height // 2), interpolation=cv2.INTER_LINEAR
-        )
-=======
-        # Same aspect ratio; do a straightforward resize
-        scaled_y = cv2.resize(y, (new_width, new_height), interpolation=cv2.INTER_LINEAR)
-       
+
         # For U, V we should scale to half-dimensions (rounded up)
         # of the new size. But OpenCV requires exact (int) dims, so:
-        target_u_width  = half_ceil(new_width)
+        target_u_width = half_ceil(new_width)
         target_u_height = half_ceil(new_height)
-       
-        scaled_u = cv2.resize(u, (target_u_width, target_u_height), interpolation=cv2.INTER_LINEAR)
-        scaled_v = cv2.resize(v, (target_u_width, target_u_height), interpolation=cv2.INTER_LINEAR)
->>>>>>> 0b570927
+
+        scaled_u = cv2.resize(
+            u, (target_u_width, target_u_height), interpolation=cv2.INTER_LINEAR
+        )
+        scaled_v = cv2.resize(
+            v, (target_u_width, target_u_height), interpolation=cv2.INTER_LINEAR
+        )
 
         # Flatten and return
         return (
@@ -120,91 +105,61 @@
     else:
         # The image is relatively taller => match height, shrink width
         scaled_height = new_height
-        scaled_width  = int(round(new_height * input_aspect))
-
-<<<<<<< HEAD
-    # 4) Resize Y, U, and V to the scaled dimensions
+        scaled_width = int(round(new_height * input_aspect))
+
+    # 5) Resize Y, U, and V to the scaled dimensions
     scaled_y = cv2.resize(
         y, (scaled_width, scaled_height), interpolation=cv2.INTER_LINEAR
     )
+
+    # For U, V, use half-dimensions of the scaled result, rounding up.
+    scaled_u_width = half_ceil(scaled_width)
+    scaled_u_height = half_ceil(scaled_height)
     scaled_u = cv2.resize(
-        u, (scaled_width // 2, scaled_height // 2), interpolation=cv2.INTER_LINEAR
+        u, (scaled_u_width, scaled_u_height), interpolation=cv2.INTER_LINEAR
     )
     scaled_v = cv2.resize(
-        v, (scaled_width // 2, scaled_height // 2), interpolation=cv2.INTER_LINEAR
-    )
-
-    # 5) Create the black background only if needed
-    # For I420, black is typically (Y=0, U=128, V=128) or (Y=16, U=128, V=128).
-    # We'll use Y=0, U=128, V=128 for "dark" black.
-    final_y = np.zeros((new_height, new_width), dtype=np.uint8)
-    final_u = np.full((new_height // 2, new_width // 2), 128, dtype=np.uint8)
-    final_v = np.full((new_height // 2, new_width // 2), 128, dtype=np.uint8)
-=======
-    # 5) Resize Y, U, and V to the scaled dimensions
-    scaled_y = cv2.resize(y, (scaled_width, scaled_height), interpolation=cv2.INTER_LINEAR)
-   
-    # For U, V, use half-dimensions of the scaled result, rounding up.
-    scaled_u_width  = half_ceil(scaled_width)
-    scaled_u_height = half_ceil(scaled_height)
-    scaled_u = cv2.resize(u, (scaled_u_width, scaled_u_height), interpolation=cv2.INTER_LINEAR)
-    scaled_v = cv2.resize(v, (scaled_u_width, scaled_u_height), interpolation=cv2.INTER_LINEAR)
+        v, (scaled_u_width, scaled_u_height), interpolation=cv2.INTER_LINEAR
+    )
 
     # 6) Create the output buffers. For "dark" black:
     #    Y=0, U=128, V=128.
     final_y = np.zeros((new_height, new_width), dtype=np.uint8)
-    final_u = np.full((half_ceil(new_height), half_ceil(new_width)), 128, dtype=np.uint8)
-    final_v = np.full((half_ceil(new_height), half_ceil(new_width)), 128, dtype=np.uint8)
->>>>>>> 0b570927
+    final_u = np.full(
+        (half_ceil(new_height), half_ceil(new_width)), 128, dtype=np.uint8
+    )
+    final_v = np.full(
+        (half_ceil(new_height), half_ceil(new_width)), 128, dtype=np.uint8
+    )
 
     # 7) Compute centering offsets for each plane (Y first)
     offset_y = (new_height - scaled_height) // 2
-    offset_x = (new_width - scaled_width)   // 2
-
-<<<<<<< HEAD
-    # Insert Y
+    offset_x = (new_width - scaled_width) // 2
+
     final_y[offset_y : offset_y + scaled_height, offset_x : offset_x + scaled_width] = (
         scaled_y
     )
-=======
-    final_y[offset_y:offset_y+scaled_height,
-            offset_x:offset_x+scaled_width] = scaled_y
->>>>>>> 0b570927
 
     # Offsets for U and V planes are half of the Y offsets (integer floor)
     offset_y_uv = offset_y // 2
     offset_x_uv = offset_x // 2
 
-<<<<<<< HEAD
     final_u[
-        offset_y_uv : offset_y_uv + (scaled_height // 2),
-        offset_x_uv : offset_x_uv + (scaled_width // 2),
+        offset_y_uv : offset_y_uv + scaled_u_height,
+        offset_x_uv : offset_x_uv + scaled_u_width,
     ] = scaled_u
     final_v[
-        offset_y_uv : offset_y_uv + (scaled_height // 2),
-        offset_x_uv : offset_x_uv + (scaled_width // 2),
+        offset_y_uv : offset_y_uv + scaled_u_height,
+        offset_x_uv : offset_x_uv + scaled_u_width,
     ] = scaled_v
 
-    # 7) Flatten back to I420 layout and return bytes
+    # 8) Flatten back to I420 layout and return bytes
+
     return (
         np.concatenate([final_y.flatten(), final_u.flatten(), final_v.flatten()])
         .astype(np.uint8)
         .tobytes()
     )
-=======
-    final_u[offset_y_uv:offset_y_uv+scaled_u_height,
-            offset_x_uv:offset_x_uv+scaled_u_width] = scaled_u
-    final_v[offset_y_uv:offset_y_uv+scaled_u_height,
-            offset_x_uv:offset_x_uv+scaled_u_width] = scaled_v
-
-    # 8) Flatten back to I420 layout and return bytes
-
-    return np.concatenate([
-        final_y.flatten(),
-        final_u.flatten(),
-        final_v.flatten()
-    ]).astype(np.uint8).tobytes()
->>>>>>> 0b570927
 
 
 class GoogleMeetBotAdapter(BotAdapter, GoogleMeetUIMethods):
@@ -357,50 +312,54 @@
 
                         # Get width and height after stream ID
                         offset = 16 + stream_id_length
-<<<<<<< HEAD
                         width = int.from_bytes(
                             message[offset : offset + 4], byteorder="little"
                         )
                         height = int.from_bytes(
                             message[offset + 4 : offset + 8], byteorder="little"
                         )
-                        # print("video dimensions", width, height)
+
+                        # Keep track of the video frame dimensions
+                        if self.video_frame_ticker % 300 == 0:
+                            print(
+                                "video dimensions",
+                                width,
+                                height,
+                                " message length",
+                                len(message) - offset - 8,
+                            )
+                        self.video_frame_ticker += 1
 
                         # Convert I420 format to BGR for OpenCV
+                        expected_video_data_length = width * height + 2 * half_ceil(
+                            width
+                        ) * half_ceil(height)
                         video_data = np.frombuffer(
                             message[offset + 8 :], dtype=np.uint8
                         )
 
-                        scaled_i420_frame = scale_i420(
-                            video_data, (width, height), (1920, 1080)
-                        )
-                        if self.wants_any_video_frames_callback() and self.send_frames:
-                            self.add_video_frame_callback(
-                                scaled_i420_frame, timestamp * 1000
+                        # Check if len(video_data) does not agree with width and height
+                        if (
+                            len(video_data) == expected_video_data_length
+                        ):  # I420 format uses 1.5 bytes per pixel
+                            scaled_i420_frame = scale_i420(
+                                video_data, (width, height), (1920, 1080)
                             )
-=======
-                        width = int.from_bytes(message[offset:offset+4], byteorder='little')
-                        height = int.from_bytes(message[offset+4:offset+8], byteorder='little')
-                        
-                        # Keep track of the video frame dimensions
-                        if self.video_frame_ticker % 300 == 0:
-                            print("video dimensions", width, height, " message length", len(message) - offset - 8)
-                        self.video_frame_ticker += 1
-                    
-                        # Convert I420 format to BGR for OpenCV
-                        expected_video_data_length = width * height + 2 * half_ceil(width) * half_ceil(height)
-                        video_data = np.frombuffer(message[offset+8:], dtype=np.uint8)
-
-                        # Check if len(video_data) does not agree with width and height
-                        if len(video_data) == expected_video_data_length:  # I420 format uses 1.5 bytes per pixel
-      
-                            scaled_i420_frame = scale_i420(video_data, (width, height), (1920, 1080))
-                            if self.wants_any_video_frames_callback() and self.send_frames:                
-                                self.add_video_frame_callback(scaled_i420_frame, timestamp * 1000)
+                            if (
+                                self.wants_any_video_frames_callback()
+                                and self.send_frames
+                            ):
+                                self.add_video_frame_callback(
+                                    scaled_i420_frame, timestamp * 1000
+                                )
 
                         else:
-                            print("video data length does not agree with width and height", len(video_data), width, height)                        
->>>>>>> 0b570927
+                            print(
+                                "video data length does not agree with width and height",
+                                len(video_data),
+                                width,
+                                height,
+                            )
 
                 elif message_type == 3:  # AUDIO
                     self.last_media_message_processed_time = time.time()
@@ -513,15 +472,9 @@
             version_main=133,
         )
 
-<<<<<<< HEAD
-        self.driver.set_window_size(1920, 1080)
-
         initial_data_code = (
             f"window.initialData = {{websocketPort: {self.websocket_port}}}"
         )
-=======
-        initial_data_code = f"window.initialData = {{websocketPort: {self.websocket_port}}}"
->>>>>>> 0b570927
 
         # Define the CDN libraries needed
         CDN_LIBRARIES = [
@@ -603,18 +556,13 @@
             num_retries += 1
             sleep(1)
 
-<<<<<<< HEAD
+        # Trying making it smaller so GMeet sends smaller video frames
+        self.driver.set_window_size(1920 / 2, 1080 / 2)
+
         self.send_message_callback({"message": self.Messages.BOT_JOINED_MEETING})
         self.send_message_callback(
             {"message": self.Messages.BOT_RECORDING_PERMISSION_GRANTED}
         )
-=======
-        # Trying making it smaller so GMeet sends smaller video frames
-        self.driver.set_window_size(1920/2, 1080/2)
-
-        self.send_message_callback({'message': self.Messages.BOT_JOINED_MEETING})
-        self.send_message_callback({'message': self.Messages.BOT_RECORDING_PERMISSION_GRANTED})
->>>>>>> 0b570927
 
         self.send_frames = True
         self.driver.execute_script("window.ws.enableMediaSending();")
